--- conflicted
+++ resolved
@@ -1,4 +1,4 @@
-<<<<<<< HEAD
+
 // src/pages/RecipesPage.tsx
 
 import React, { useState, useEffect } from 'react';
@@ -441,7 +441,7 @@
   );
 };
 
-=======
+
 // src/pages/RecipesPage.tsx
 
 import React, { useState, useEffect } from 'react';
@@ -703,5 +703,4 @@
   );
 };
 
->>>>>>> 8cdcacc5
 export default RecipesPage;