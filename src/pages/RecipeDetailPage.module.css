<<<<<<< HEAD
/* RecipeDetailPage.module.css - Modern Redesign */

.pageContainer {
  min-height: calc(100vh - 80px);
  background: linear-gradient(135deg, #17371A 0%, #1a3f1e 50%, #17371A 100%);
  padding: 30px 20px;
  position: relative;
  overflow: hidden;
}

.pageContainer::before {
  content: '';
  position: absolute;
  top: 0;
  left: 0;
  right: 0;
  bottom: 0;
  background:
    radial-gradient(circle at 20% 80%, rgba(84, 106, 4, 0.1) 0%, transparent 50%),
    radial-gradient(circle at 80% 20%, rgba(84, 106, 4, 0.08) 0%, transparent 50%);
  pointer-events: none;
}

.recipeHeader {
  display: flex;
  align-items: center;
  justify-content: center;
  gap: 16px;
  margin-bottom: 24px;
  position: relative;
}

.backButton {
  position: absolute;
  left: 0;
  background: rgba(84, 106, 4, 0.2);
  color: #F8F7E5;
  border: 2px solid rgba(84, 106, 4, 0.4);
  width: 50px;
  height: 50px;
  font-size: 24px;
  cursor: pointer;
  display: flex;
  align-items: center;
  justify-content: center;
  transition: all 0.3s ease;
  border-radius: 12px;
}

.backButton:hover {
  background: rgba(84, 106, 4, 0.3);
  border-color: #546A04;
  transform: translateX(-3px);
}

.recipeTitle {
  font-size: 32px;
  font-weight: 700;
  color: #F8F7E5;
  margin: 0;
  text-shadow: 0 2px 4px rgba(0, 0, 0, 0.3);
}

.recipeSubtitle {
  font-size: 18px;
  color: #F8F7E5;
  margin: 0 0 24px 0;
  opacity: 0.9;
  text-align: center;
}

.contentWrapper {
  max-width: 1400px;
  margin: 0 auto;
  background-color: transparent;
  border-radius: 0;
  overflow: visible;
  box-shadow: none;
  display: flex;
  gap: 50px;
  min-height: 600px;
  position: relative;
  z-index: 1;
}

/* Enhanced Image Section */
.imageSection {
  position: relative;
  flex: 0.8;
  min-height: 500px;
  max-height: 600px;
  overflow: hidden;
  background-color: var(--text-white);
  border-radius: 24px;
  box-shadow:
    0 12px 40px rgba(0, 0, 0, 0.2),
    0 4px 16px rgba(84, 106, 4, 0.1);
  transition: all 0.4s ease;
  border: 2px solid rgba(84, 106, 4, 0.1);
}

.imageSection:hover {
  transform: translateY(-4px);
  box-shadow:
    0 16px 40px rgba(0, 0, 0, 0.25),
    0 6px 20px rgba(84, 106, 4, 0.12);
  border-color: rgba(84, 106, 4, 0.2);
}

.recipeImage {
  width: 100%;
  height: 100%;
  object-fit: cover;
  transition: transform 0.3s ease;
}

.imageSection:hover .recipeImage {
  transform: scale(1.02);
}

.imageOverlay {
  position: absolute;
  top: 0;
  left: 0;
  right: 0;
  bottom: 0;
  background: linear-gradient(to bottom,
      rgba(0, 0, 0, 0.2) 0%,
      rgba(0, 0, 0, 0) 30%,
      rgba(0, 0, 0, 0) 70%,
      rgba(0, 0, 0, 0.4) 100%);
  display: flex;
  flex-direction: column;
  justify-content: space-between;
  padding: 30px;
}

.recipeStats {
  display: flex;
  gap: 15px;
  align-self: flex-end;
}

.statBadge {
  background: rgba(0, 0, 0, 0.7);
  color: #F8F7E5;
  padding: 8px 16px;
  border-radius: 20px;
  font-size: 14px;
  font-weight: 600;
  backdrop-filter: blur(10px);
  border: 1px solid rgba(248, 247, 229, 0.2);
}

.addToPlanOverlay {
  position: absolute;
  top: 0;
  left: 0;
  right: 0;
  bottom: 0;
  background: rgba(0, 0, 0, 0.7);
  display: flex;
  align-items: center;
  justify-content: center;
  opacity: 0;
  transition: all 0.3s ease;
  cursor: pointer;
  z-index: 10;
}

.addToPlanOverlay:hover {
  opacity: 1;
}

.addToPlanText {
  color: #F8F7E5;
  font-size: 14px;
  font-weight: 600;
  text-align: center;
  padding: 12px 16px;
  background: rgba(84, 106, 4, 0.9);
  border-radius: 8px;
  border: 1px solid #F8F7E5;
  backdrop-filter: blur(5px);
  letter-spacing: 0.5px;
}

/* Enhanced Details Section */
.detailsSection {
  flex: 1.2;
  padding: 40px;
  background: linear-gradient(135deg, #F8F7E5 0%, #f5f5f0 50%, #F8F7E5 100%);
  display: flex;
  flex-direction: column;
  border-radius: 24px;
  box-shadow:
    0 12px 40px rgba(0, 0, 0, 0.15),
    0 4px 16px rgba(84, 106, 4, 0.08);
  position: relative;
  overflow: hidden;
  min-height: 500px;
  border: 2px solid rgba(84, 106, 4, 0.08);
  transition: all 0.3s ease;
}

.detailsSection:hover {
  box-shadow:
    0 16px 48px rgba(0, 0, 0, 0.2),
    0 6px 20px rgba(84, 106, 4, 0.12);
  border-color: rgba(84, 106, 4, 0.15);
}

.detailsSection::before {
  content: '';
  position: absolute;
  top: 0;
  left: 0;
  right: 0;
  height: 5px;
  background: linear-gradient(90deg, #546A04, #17371A, #546A04);
  border-radius: 24px 24px 0 0;
}

/* Recipe Info Header */
.recipeInfoHeader {
  margin-bottom: 30px;
  padding-bottom: 20px;
  border-bottom: 2px solid rgba(46, 125, 50, 0.1);
}

.recipeMeta {
  display: flex;
  gap: 20px;
  margin-bottom: 15px;
  flex-wrap: wrap;
}

.metaItem {
  display: flex;
  align-items: center;
  gap: 8px;
  color: #17371A;
  font-size: 14px;
  font-weight: 600;
}

.metaIcon {
  width: 16px;
  height: 16px;
  background: #546A04;
  border-radius: 50%;
  display: flex;
  align-items: center;
  justify-content: center;
  color: #F8F7E5;
  font-size: 10px;
}

.recipeDescription {
  color: #666;
  font-size: 16px;
  line-height: 1.6;
  margin-bottom: 20px;
}

.recipeTags {
  display: flex;
  gap: 10px;
  flex-wrap: wrap;
}

.recipeTag {
  background: linear-gradient(135deg, #546A04, #17371A);
  color: #F8F7E5;
  padding: 6px 12px;
  border-radius: 15px;
  font-size: 12px;
  font-weight: 600;
  text-transform: uppercase;
  letter-spacing: 0.5px;
}

/* Modern Tab Design */
.tabContainer {
  display: flex;
  background: linear-gradient(135deg, rgba(248, 247, 229, 0.8), rgba(248, 247, 229, 0.6));
  border-radius: 18px;
  padding: 10px;
  margin-bottom: 30px;
  box-shadow:
    0 6px 24px rgba(0, 0, 0, 0.12),
    0 2px 8px rgba(84, 106, 4, 0.08);
  flex-shrink: 0;
  border: 1px solid rgba(84, 106, 4, 0.1);
}

.tabButton {
  background: linear-gradient(135deg, rgba(84, 106, 4, 0.05), rgba(23, 55, 26, 0.05));
  border: 2px solid transparent;
  padding: 16px 24px;
  font-size: 16px;
  font-weight: 600;
  color: #17371A;
  cursor: pointer;
  transition: all 0.3s ease;
  border-radius: 12px;
  flex: 1;
  display: flex;
  align-items: center;
  justify-content: center;
  gap: 8px;
  position: relative;
  overflow: hidden;
}



.tabButton:hover {
  color: #546A04;
  background: linear-gradient(135deg, rgba(84, 106, 4, 0.1), rgba(23, 55, 26, 0.1));
  border-color: rgba(84, 106, 4, 0.2);
  box-shadow: 0 4px 16px rgba(84, 106, 4, 0.15);
}

.tabButton.active {
  color: #F8F7E5;
  background: linear-gradient(135deg, #546A04, #17371A);
  border-color: #546A04;
  box-shadow: 0 6px 20px rgba(84, 106, 4, 0.3);
}

.tabIcon {
  width: 20px;
  height: 20px;
  display: flex;
  align-items: center;
  justify-content: center;
}

.tabContent {
  flex: 1;
  overflow-y: auto;
  padding-right: 10px;
}

.tabContent::-webkit-scrollbar {
  width: 6px;
}

.tabContent::-webkit-scrollbar-track {
  background: rgba(0, 0, 0, 0.05);
  border-radius: 3px;
}

.tabContent::-webkit-scrollbar-thumb {
  background: rgba(84, 106, 4, 0.3);
  border-radius: 3px;
}

.tabContent::-webkit-scrollbar-thumb:hover {
  background: rgba(84, 106, 4, 0.5);
}

/* Enhanced Content Styling */
.instructionsList {
  line-height: 1.6;
  color: #333;
}

.instructionSteps {
  list-style: none;
  padding: 0;
  margin: 0;
}

.instructionStep {
  display: flex;
  align-items: flex-start;
  margin-bottom: 20px;
  padding: 24px;
  background: linear-gradient(135deg, rgba(248, 247, 229, 0.6), rgba(248, 247, 229, 0.4));
  border-radius: 18px;
  box-shadow:
    0 4px 16px rgba(0, 0, 0, 0.08),
    0 2px 8px rgba(84, 106, 4, 0.05);
  transition: all 0.3s ease;
  border-left: 4px solid transparent;
  border: 1px solid rgba(84, 106, 4, 0.08);
}

.instructionStep:hover {
  transform: translateX(4px);
  box-shadow:
    0 6px 20px rgba(0, 0, 0, 0.1),
    0 3px 10px rgba(84, 106, 4, 0.08);
  border-left-color: #546A04;
  border-color: rgba(84, 106, 4, 0.15);
  background: linear-gradient(135deg, rgba(248, 247, 229, 0.8), rgba(248, 247, 229, 0.6));
}

.stepNumber {
  background: linear-gradient(135deg, #546A04, #17371A);
  color: #F8F7E5;
  border-radius: 50%;
  width: 35px;
  height: 35px;
  display: flex;
  align-items: center;
  justify-content: center;
  font-weight: bold;
  font-size: 16px;
  margin-right: 20px;
  flex-shrink: 0;
  box-shadow: 0 2px 8px rgba(84, 106, 4, 0.3);
}

.stepText {
  flex: 1;
  line-height: 1.6;
  font-size: 15px;
  color: #333;
}

.instructionGroup {
  margin-bottom: 40px;
}

.instructionGroupTitle {
  font-size: 20px;
  font-weight: 700;
  color: #546A04;
  margin-bottom: 20px;
  padding-bottom: 10px;
  border-bottom: 2px solid rgba(84, 106, 4, 0.2);
  text-transform: uppercase;
  letter-spacing: 1px;
}

.noIngredients {
  text-align: center;
  color: #666;
  font-style: italic;
  padding: 40px;
  background: white;
  border-radius: 15px;
  box-shadow: 0 2px 8px rgba(0, 0, 0, 0.05);
}

.fallbackInstructions {
  line-height: 1.6;
  color: #333;
}

.fallbackInstructions p {
  margin-bottom: 15px;
  padding: 20px;
  background: white;
  border-radius: 15px;
  border-left: 4px solid #546A04;
  box-shadow: 0 2px 8px rgba(0, 0, 0, 0.05);
}

/* Loading and Error States */
.loading {
  display: flex;
  flex-direction: column;
  justify-content: center;
  align-items: center;
  min-height: calc(100vh - 80px);
  font-size: 18px;
  color: #F8F7E5;
  gap: 20px;
}

.loadingSpinner {
  width: 50px;
  height: 50px;
  border: 4px solid rgba(248, 247, 229, 0.2);
  border-top: 4px solid #546A04;
  border-radius: 50%;
  animation: spin 1s linear infinite;
}

@keyframes spin {
  0% {
    transform: rotate(0deg);
  }

  100% {
    transform: rotate(360deg);
  }
}

.error {
  display: flex;
  flex-direction: column;
  justify-content: center;
  align-items: center;
  min-height: calc(100vh - 80px);
  font-size: 18px;
  color: #d32f2f;
  text-align: center;
  padding: 20px;
  background-color: #17371A;
  gap: 20px;
}

.errorIcon {
  font-size: 48px;
  color: #d32f2f;
}

/* Responsive Design */
@media (max-width: 1200px) {
  .contentWrapper {
    gap: 30px;
  }

  .detailsSection {
    padding: 30px;
  }
}

@media (max-width: 992px) {
  .contentWrapper {
    flex-direction: column;
    gap: 30px;
  }

  .imageSection {
    flex: none;
    height: 350px;
    min-height: auto;
    max-height: none;
  }

  .detailsSection {
    flex: none;
  }
}

@media (max-width: 768px) {
  .pageContainer {
    padding: 15px;
  }

  .recipeHeader {
    gap: 15px;
    margin-bottom: 20px;
  }

  .recipeTitle {
    font-size: 24px;
  }

  .contentWrapper {
    gap: 20px;
  }

  .imageSection {
    height: 280px;
    border-radius: 15px;
  }

  .imageOverlay {
    padding: 20px;
  }

  .recipeStats {
    gap: 10px;
  }

  .statBadge {
    padding: 6px 12px;
    font-size: 12px;
  }

  .addToPlanText {
    font-size: 12px;
    padding: 10px 12px;
  }

  .detailsSection {
    padding: 25px;
    border-radius: 15px;
  }

  .recipeMeta {
    gap: 15px;
  }

  .tabContainer {
    padding: 6px;
  }

  .tabButton {
    padding: 12px 16px;
    font-size: 14px;
  }

  .instructionStep {
    padding: 15px;
    margin-bottom: 15px;
  }

  .stepNumber {
    width: 30px;
    height: 30px;
    font-size: 14px;
    margin-right: 15px;
  }
}

@media (max-width: 480px) {
  .recipeHeader {
    flex-direction: column;
    align-items: flex-start;
    gap: 15px;
  }

  .recipeTitle {
    font-size: 20px;
  }

  .imageSection {
    height: 220px;
  }

  .detailsSection {
    padding: 20px;
  }

  .recipeMeta {
    flex-direction: column;
    gap: 10px;
  }

  .tabContainer {
    flex-direction: column;
  }

  .tabButton {
    text-align: center;
  }
}

/* Ingredients Grid */
.ingredientsGrid {
  display: grid;
  grid-template-columns: repeat(auto-fill, minmax(280px, 1fr));
  gap: 20px;
  margin-top: 20px;
}

.ingredientCard {
  display: flex;
  align-items: center;
  background: linear-gradient(135deg, #F8F7E5 0%, #F0F0F0 100%);
  border-radius: 12px;
  padding: 16px;
  box-shadow: 0 2px 8px rgba(0, 0, 0, 0.1);
  border: 1px solid rgba(84, 106, 4, 0.2);
  transition: all 0.3s ease;
}

.ingredientCard:hover {
  transform: translateY(-2px);
  box-shadow: 0 4px 12px rgba(0, 0, 0, 0.15);
  border-color: #546A04;
}

.ingredientImage {
  flex-shrink: 0;
  width: 60px;
  height: 60px;
  margin-right: 16px;
  display: flex;
  align-items: center;
  justify-content: center;
}

.ingredientImg {
  width: 100%;
  height: 100%;
  object-fit: cover;
  border-radius: 8px;
  border: 2px solid #546A04;
}

.ingredientPlaceholder {
  width: 100%;
  height: 100%;
  background: linear-gradient(135deg, #546A04, #17371A);
  border-radius: 8px;
  display: flex;
  align-items: center;
  justify-content: center;
  font-size: 24px;
  color: #F8F7E5;
  border: 2px solid #546A04;
}

.ingredientInfo {
  flex: 1;
  display: flex;
  flex-direction: column;
  gap: 4px;
}

.ingredientName {
  font-weight: 600;
  color: #17371A;
  font-size: 16px;
  line-height: 1.3;
}

.ingredientAmount {
  color: #546A04;
  font-size: 14px;
  font-style: italic;
}

/* Step Images */
.stepHeader {
  display: flex;
  align-items: flex-start;
  gap: 12px;
  margin-bottom: 16px;
}

.stepImages {
  margin-top: 16px;
  padding: 16px;
  background: rgba(248, 247, 229, 0.5);
  border-radius: 8px;
  border-left: 4px solid #546A04;
}

.stepImageSection {
  margin-bottom: 16px;
}

.stepImageSection:last-child {
  margin-bottom: 0;
}

.stepImageTitle {
  font-size: 14px;
  font-weight: 600;
  color: #17371A;
  margin: 0 0 12px 0;
  text-transform: uppercase;
  letter-spacing: 0.5px;
}

.stepImageGrid {
  display: flex;
  flex-wrap: wrap;
  gap: 12px;
}

.stepImageItem {
  display: flex;
  flex-direction: column;
  align-items: center;
  gap: 6px;
  min-width: 80px;
}

.stepImg {
  width: 50px;
  height: 50px;
  object-fit: cover;
  border-radius: 6px;
  border: 2px solid #546A04;
  background: white;
}

.stepImagePlaceholder {
  width: 50px;
  height: 50px;
  background: linear-gradient(135deg, #546A04, #17371A);
  border-radius: 6px;
  display: flex;
  align-items: center;
  justify-content: center;
  font-size: 20px;
  color: #F8F7E5;
  border: 2px solid #546A04;
}

.stepImageLabel {
  font-size: 11px;
  color: #546A04;
  text-align: center;
  font-weight: 500;
  line-height: 1.2;
  max-width: 80px;
}

/* Responsive adjustments */
@media (max-width: 768px) {
  .ingredientsGrid {
    grid-template-columns: 1fr;
    gap: 16px;
  }

  .ingredientCard {
    padding: 12px;
  }

  .ingredientImage {
    width: 50px;
    height: 50px;
    margin-right: 12px;
  }

  .stepImageGrid {
    gap: 8px;
  }

  .stepImageItem {
    min-width: 70px;
  }

  .stepImg,
  .stepImagePlaceholder {
    width: 40px;
    height: 40px;
  }

  .stepImageLabel {
    font-size: 10px;
    max-width: 70px;
  }
}

@media (max-width: 480px) {
  .ingredientCard {
    flex-direction: column;
    text-align: center;
    gap: 12px;
  }

  .ingredientImage {
    margin-right: 0;
  }

  .stepImageGrid {
    justify-content: center;
  }
=======
/* RecipeDetailPage.module.css */

.pageContainer {
  min-height: calc(100vh - 80px);
  background-color: var(--light-gray);
  padding: 20px;
}

.recipeHeader {
  display: flex;
  align-items: center;
  gap: 0px;
  margin-bottom: 40px;
}

.backButton {
  background: none;
  color: var(--text-dark);
  border: none;
  width: 40px;
  height: 40px;
  font-size: 30px;
  cursor: pointer;
  display: flex;
  align-items: center;
  justify-content: center;
  transition: color 0.3s ease;
}

.backButton:hover {
  color: var(--primary-purple);
}

.recipeTitle {
  font-size: 28px;
  font-weight: bold;
  color: var(--text-dark);
  margin: 0;
}

.contentWrapper {
  max-width: 1000px;
  margin: 0 auto;
  background-color: var(--text-white);
  border-radius: 12px;
  overflow: hidden;
  box-shadow: 0 4px 12px rgba(0, 0, 0, 0.1);
}

.imageSection {
  position: relative;
  height: 300px;
  overflow: hidden;
}

.recipeImage {
  width: 100%;
  height: 100%;
  object-fit: cover;
}

.addFavoriteButton {
  position: absolute;
  top: 10px;
  right: 10px;
  background-color: #000;
  color: var(--text-white);
  border: none;
  border-radius: 50%;
  width: 40px;
  height: 40px;
  font-size: 20px;
  cursor: pointer;
  display: flex;
  align-items: center;
  justify-content: center;
  transition: background-color 0.3s ease;
  z-index: 10;
}

.addFavoriteButton:hover {
  background-color: #6A1FB8;
}

.detailsSection {
  padding: 30px;
}

.tabContainer {
  display: flex;
  border-bottom: 2px solid var(--light-gray);
  margin-bottom: 25px;
}

.tabButton {
  background: none;
  border: none;
  padding: 12px 24px;
  font-size: 16px;
  font-weight: 500;
  color: #666;
  cursor: pointer;
  transition: all 0.3s ease;
  border-bottom: 3px solid transparent;
}

.tabButton:hover {
  color: var(--primary-purple);
}

.tabButton.active {
  color: var(--primary-purple);
  border-bottom-color: var(--primary-purple);
}

.tabContent {
  min-height: 200px;
}

.ingredientsList {
  list-style: none;
  padding: 0;
  margin: 0;
}

.ingredientsList li {
  padding: 12px 0;
  border-bottom: 1px solid var(--light-gray);
  color: var(--text-dark);
  font-size: 14px;
}

.ingredientsList li:last-child {
  border-bottom: none;
}

.ingredientSteps {
  list-style: none;
  padding: 0;
  margin: 0;
}

.ingredientStep {
  display: flex;
  align-items: flex-start;
  margin-bottom: 15px;
  padding: 15px;
  background-color: var(--light-gray);
  border-radius: 8px;
}

.noIngredients {
  text-align: center;
  color: #666;
  font-style: italic;
  padding: 20px;
}

.instructionsList {
  line-height: 1.6;
  color: var(--text-dark);
}

.instructionsList p {
  margin-bottom: 15px;
  padding: 15px;
  background-color: var(--light-gray);
  border-radius: 8px;
  border-left: 4px solid var(--primary-purple);
}

.instructionGroup {
  margin-bottom: 30px;
}

.instructionGroupTitle {
  font-size: 18px;
  font-weight: 600;
  color: var(--primary-purple);
  margin-bottom: 15px;
  padding-bottom: 8px;
  border-bottom: 2px solid var(--light-gray);
}

.instructionSteps {
  list-style: none;
  padding: 0;
  margin: 0;
}

.instructionStep {
  display: flex;
  align-items: flex-start;
  margin-bottom: 20px;
  padding: 15px;
  background-color: var(--light-gray);
  border-radius: 8px;
}

.stepNumber {
  background-color: var(--primary-purple);
  color: var(--text-white);
  border-radius: 50%;
  width: 30px;
  height: 30px;
  display: flex;
  align-items: center;
  justify-content: center;
  font-weight: bold;
  font-size: 14px;
  margin-right: 15px;
  flex-shrink: 0;
}

.stepText {
  flex: 1;
  line-height: 1.6;
}

.fallbackInstructions {
  line-height: 1.6;
  color: var(--text-dark);
}

.fallbackInstructions p {
  margin-bottom: 15px;
  padding: 15px;
  background-color: var(--light-gray);
  border-radius: 8px;
  border-left: 4px solid var(--primary-purple);
}

/* Loading and Error States */
.loading {
  display: flex;
  justify-content: center;
  align-items: center;
  min-height: calc(100vh - 80px);
  font-size: 18px;
  color: var(--text-dark);
}

.error {
  display: flex;
  justify-content: center;
  align-items: center;
  min-height: calc(100vh - 80px);
  font-size: 18px;
  color: #d32f2f;
  text-align: center;
  padding: 20px;
}

/* Responsive Design */
@media (max-width: 768px) {
  .pageContainer {
    padding: 15px;
  }

  .recipeTitle {
    font-size: 24px;
  }

  .contentWrapper {
    flex-direction: column;
    min-height: auto;
  }

  .imageSection {
    max-width: 100%;
    height: 250px;
  }

  .detailsSection {
    max-width: 100%;
    padding: 20px;
  }

  .tabButton {
    padding: 10px 16px;
    font-size: 14px;
  }
}

@media (max-width: 480px) {
  .recipeHeader {
    flex-direction: column;
    align-items: flex-start;
    gap: 15px;
  }

  .recipeTitle {
    font-size: 20px;
  }

  .imageSection {
    height: 200px;
  }

  .detailsSection {
    padding: 15px;
  }

  .tabContainer {
    flex-direction: column;
  }

  .tabButton {
    text-align: left;
    border-bottom: 1px solid var(--light-gray);
    border-right: none;
  }

  .tabButton.active {
    border-bottom-color: var(--primary-purple);
  }
>>>>>>> 8cdcacc5
}<|MERGE_RESOLUTION|>--- conflicted
+++ resolved
@@ -1,4 +1,4 @@
-<<<<<<< HEAD
+
 /* RecipeDetailPage.module.css - Modern Redesign */
 
 .pageContainer {
@@ -850,7 +850,6 @@
   .stepImageGrid {
     justify-content: center;
   }
-=======
 /* RecipeDetailPage.module.css */
 
 .pageContainer {
@@ -1167,5 +1166,4 @@
   .tabButton.active {
     border-bottom-color: var(--primary-purple);
   }
->>>>>>> 8cdcacc5
 }