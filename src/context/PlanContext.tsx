<<<<<<< HEAD
import React, { useState } from 'react';
import type { ReactNode } from 'react';
import { PlanContext, type PlanContextType } from './PlanContextTypes';

interface PlanProviderProps {
  children: ReactNode;
}

export const PlanProvider: React.FC<PlanProviderProps> = ({ children }) => {
  const [events, setEvents] = useState<PlanContextType['events']>([]);

  const addToPlan: PlanContextType['addToPlan'] = (event) => {
    const newEvent = {
      ...event,
      id: Date.now().toString(),
    };
    setEvents(prev => [...prev, newEvent]);
  };

  const removeFromPlan: PlanContextType['removeFromPlan'] = (id) => {
    setEvents(prev => prev.filter(event => event.id !== id));
  };

  const updateEvent: PlanContextType['updateEvent'] = (id, updatedEvent) => {
    setEvents(prev => prev.map(event => event.id === id ? updatedEvent : event));
  };

  const clearAll: PlanContextType['clearAll'] = () => {
    setEvents([]);
  };

  const getEventsForDate: PlanContextType['getEventsForDate'] = (date) => {
    return events.filter(event => event.date === date);
  };

  return (
    <PlanContext.Provider value={{ events, addToPlan, removeFromPlan, updateEvent, clearAll, getEventsForDate }}>
      {children}
    </PlanContext.Provider>
  );
=======
import React, { createContext, useContext, useState, ReactNode } from 'react';

export interface PlanEvent {
  id: string;
  title: string;
  date: string;
  recipeId: number;
  mealType: 'breakfast' | 'lunch' | 'dinner';
  image?: string;
}

interface PlanContextType {
  events: PlanEvent[];
  addToPlan: (event: Omit<PlanEvent, 'id'>) => void;
  removeFromPlan: (id: string) => void;
  getEventsForDate: (date: string) => PlanEvent[];
}

const PlanContext = createContext<PlanContextType | undefined>(undefined);

export const usePlan = () => {
  const context = useContext(PlanContext);
  if (!context) {
    throw new Error('usePlan must be used within a PlanProvider');
  }
  return context;
};

interface PlanProviderProps {
  children: ReactNode;
}

export const PlanProvider: React.FC<PlanProviderProps> = ({ children }) => {
  const [events, setEvents] = useState<PlanEvent[]>([]);

  const addToPlan = (event: Omit<PlanEvent, 'id'>) => {
    const newEvent: PlanEvent = {
      ...event,
      id: Date.now().toString(),
    };
    setEvents(prev => [...prev, newEvent]);
  };

  const removeFromPlan = (id: string) => {
    setEvents(prev => prev.filter(event => event.id !== id));
  };

  const getEventsForDate = (date: string) => {
    return events.filter(event => event.date === date);
  };

  return (
    <PlanContext.Provider value={{ events, addToPlan, removeFromPlan, getEventsForDate }}>
      {children}
    </PlanContext.Provider>
  );
>>>>>>> 8cdcacc5
}; <|MERGE_RESOLUTION|>--- conflicted
+++ resolved
@@ -1,4 +1,4 @@
-<<<<<<< HEAD
+
 import React, { useState } from 'react';
 import type { ReactNode } from 'react';
 import { PlanContext, type PlanContextType } from './PlanContextTypes';
@@ -39,7 +39,7 @@
       {children}
     </PlanContext.Provider>
   );
-=======
+
 import React, { createContext, useContext, useState, ReactNode } from 'react';
 
 export interface PlanEvent {
@@ -96,5 +96,4 @@
       {children}
     </PlanContext.Provider>
   );
->>>>>>> 8cdcacc5
 }; 