<<<<<<< HEAD
import Header from './Header/Header';
import LoginPage from './pages/Auth/LoginPage'; // Import the LoginPage component
import SignUpPage from './pages/Auth/SignUpPage'; // Import the SignUpPage component

// Import placeholder components for other pages (we'll create these next)
import RecipesPage from './pages/RecipesPage';
import PlanPage from './pages/PlanPage';
import ShopPage from './pages/ShopPage';
import RecipeDetailPage from './pages/RecipeDetailPage';
import FridgePage from './pages/FridgePage';
import { PlanProvider } from './context/PlanContext';

import { Routes, Route, useLocation } from 'react-router-dom';

function App() {
  const location = useLocation();
  const isLoginPage = location.pathname === '/login';
  const isSignUpPage = location.pathname === '/signup';

  return (
    <PlanProvider>
      <div style={{ height: '100%', display: 'flex', flexDirection: 'column' }}>
        {!isLoginPage && !isSignUpPage && <Header />} {/* The Header component is hidden on login and signup pages */}

        <main style={{ flex: 1, overflow: 'auto' }}>
          <Routes>
            <Route path="/" element={<h2>Welcome to CravrPlan! Navigate using the links!</h2>} /> {/* Home page */}
            <Route path="/login" element={<LoginPage />} />
            <Route path="/signup" element={<SignUpPage />} />
            <Route path="/recipes" element={<RecipesPage />} />
            <Route path="/recipes/:id" element={<RecipeDetailPage />} />
            <Route path="/plan" element={<PlanPage />} />
            <Route path="/shop" element={<ShopPage />} />
            <Route path="/fridge" element={<FridgePage />} />
            {/* Add more routes here as you build out other features */}
          </Routes>
        </main>
      </div>
    </PlanProvider>
  );
}

=======
import Header from './Header/Header';
import LoginPage from './pages/Auth/LoginPage';
import SignUpPage from './pages/Auth/SignUpPage';
import RecipesPage from './pages/RecipesPage';
import PlanPage from './pages/PlanPage';
import ShopPage from './pages/ShopPage';
import RecipeDetailPage from './pages/RecipeDetailPage';
import { PlanProvider } from './context/PlanContext';

import { Routes, Route, useLocation } from 'react-router-dom';

function App() {
  const location = useLocation();
  const isLoginPage = location.pathname === '/login';
  const isSignUpPage = location.pathname === '/signup';

  return (
    <PlanProvider>
      {isLoginPage || isSignUpPage ? (
        <Routes>
          <Route path="/login" element={<LoginPage />} />
          <Route path="/signup" element={<SignUpPage />} />
        </Routes>
      ) : (
        <Header>
          <Routes>
            <Route path="/" element={<h2>Welcome to CravrPlan! Navigate using the sidebar!</h2>} />
            <Route path="/recipes" element={<RecipesPage />} />
            <Route path="/recipes/:id" element={<RecipeDetailPage />} />
            <Route path="/plan" element={<PlanPage />} />
            <Route path="/shop" element={<ShopPage />} />
          </Routes>
        </Header>
      )}
    </PlanProvider>
  );
}

>>>>>>> 8cdcacc5
export default App;<|MERGE_RESOLUTION|>--- conflicted
+++ resolved
@@ -1,4 +1,4 @@
-<<<<<<< HEAD
+
 import Header from './Header/Header';
 import LoginPage from './pages/Auth/LoginPage'; // Import the LoginPage component
 import SignUpPage from './pages/Auth/SignUpPage'; // Import the SignUpPage component
@@ -41,7 +41,7 @@
   );
 }
 
-=======
+
 import Header from './Header/Header';
 import LoginPage from './pages/Auth/LoginPage';
 import SignUpPage from './pages/Auth/SignUpPage';
@@ -80,5 +80,4 @@
   );
 }
 
->>>>>>> 8cdcacc5
 export default App;