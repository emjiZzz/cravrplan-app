--- conflicted
+++ resolved
@@ -1,4 +1,4 @@
-<<<<<<< HEAD
+
 {
   "name": "cravrplan-app",
   "private": true,
@@ -32,7 +32,7 @@
     "vite": "^4.5.14"
   }
 }
-=======
+
 {
   "name": "cravrplan-app",
   "private": true,
@@ -65,4 +65,3 @@
     "vite": "^4.5.14"
   }
 }
->>>>>>> 8cdcacc5
